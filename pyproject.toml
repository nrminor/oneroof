--- conflicted
+++ resolved
@@ -95,12 +95,7 @@
 sylph = ">=0.8.1,<0.9"
 sylph-tax = ">=1.2.0,<2"
 fastp = ">=0.24.0,<0.25"
-<<<<<<< HEAD
-grepq = ">=1.4.8,<2"
-duckdb = ">=1.2.2,<2"
-=======
 slack_sdk = ">=3.35.0,<4"
->>>>>>> 7b2c9acc
 
 [tool.uv]
 dev-dependencies = [
